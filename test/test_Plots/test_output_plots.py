__author__ = 'sibirrer'

import pytest
import lenstronomy.Util.simulation_util as sim_util
from lenstronomy.ImSim.image_model import ImageModel
import lenstronomy.Util.param_util as param_util
from lenstronomy.PointSource.point_source import PointSource
from lenstronomy.LensModel.lens_model import LensModel
from lenstronomy.LightModel.light_model import LightModel
from lenstronomy.Plots.output_plots import ModelPlot
import lenstronomy.Plots.output_plots as output_plots
from lenstronomy.Data.imaging_data import ImageData
from lenstronomy.Data.psf import PSF

import matplotlib
matplotlib.use('agg')
import matplotlib.pyplot as plt
import numpy as np
import unittest


class TestOutputPlots(object):
    """
    test the fitting sequences
    """
    def setup(self):

        # data specifics
        sigma_bkg = 0.05  # background noise per pixel
        exp_time = 100  # exposure time (arbitrary units, flux per pixel is in units #photons/exp_time unit)
        numPix = 10  # cutout pixel size
        deltaPix = 0.5  # pixel size in arcsec (area per pixel = deltaPix**2)
        fwhm = 0.5  # full width half max of PSF

        # PSF specification

        self.kwargs_data = sim_util.data_configure_simple(numPix, deltaPix, exp_time, sigma_bkg)
        data_class = ImageData(**self.kwargs_data)
        kwargs_psf_gaussian = {'psf_type': 'GAUSSIAN', 'fwhm': fwhm, 'truncation': 5, 'pixel_size': deltaPix}
        psf_gaussian = PSF(**kwargs_psf_gaussian)
        self.kwargs_psf = {'psf_type': 'PIXEL', 'kernel_point_source': psf_gaussian.kernel_point_source}
        psf_class = PSF(**self.kwargs_psf)

        # 'EXERNAL_SHEAR': external shear
        kwargs_shear = {'e1': 0.01, 'e2': 0.01}  # gamma_ext: shear strength, psi_ext: shear angel (in radian)
        e1, e2 = param_util.phi_q2_ellipticity(0.2, 0.8)
        kwargs_spemd = {'theta_E': 1., 'gamma': 1.8, 'center_x': 0, 'center_y': 0, 'e1': e1, 'e2': e2}

        lens_model_list = ['SPEP', 'SHEAR']
        self.kwargs_lens = [kwargs_spemd, kwargs_shear]
        lens_model_class = LensModel(lens_model_list=lens_model_list)
        self.LensModel = lens_model_class
        # list of light profiles (for lens and source)
        # 'SERSIC': spherical Sersic profile
        kwargs_sersic = {'amp': 1., 'R_sersic': 0.1, 'n_sersic': 2, 'center_x': 0, 'center_y': 0}
        # 'SERSIC_ELLIPSE': elliptical Sersic profile
        phi, q = 0.2, 0.9
        e1, e2 = param_util.phi_q2_ellipticity(phi, q)
        kwargs_sersic_ellipse = {'amp': 1., 'R_sersic': .6, 'n_sersic': 7, 'center_x': 0, 'center_y': 0,
                                 'e1': e1, 'e2': e2}

        lens_light_model_list = ['SERSIC']
        self.kwargs_lens_light = [kwargs_sersic]
        lens_light_model_class = LightModel(light_model_list=lens_light_model_list)
        source_model_list = ['SERSIC_ELLIPSE']
        self.kwargs_source = [kwargs_sersic_ellipse]
        source_model_class = LightModel(light_model_list=source_model_list)
        self.kwargs_ps = [{'ra_source': 0.0, 'dec_source': 0.0,
                           'source_amp': 1.}]  # quasar point source position in the source plane and intrinsic brightness
        point_source_list = ['SOURCE_POSITION']
        point_source_class = PointSource(point_source_type_list=point_source_list, fixed_magnification_list=[True])
        kwargs_numerics = {'supersampling_factor': 1}
        imageModel = ImageModel(data_class, psf_class, lens_model_class, source_model_class,
                                lens_light_model_class,
                                point_source_class, kwargs_numerics=kwargs_numerics)
        image_sim = sim_util.simulate_simple(imageModel, self.kwargs_lens, self.kwargs_source,
                                         self.kwargs_lens_light, self.kwargs_ps)

        data_class.update_data(image_sim)
        self.kwargs_data['image_data'] = image_sim
        self.kwargs_model = {'lens_model_list': lens_model_list,
                               'source_light_model_list': source_model_list,
                               'lens_light_model_list': lens_light_model_list,
                               'point_source_model_list': point_source_list,
                               'fixed_magnification_list': [False],
                             }
        self.kwargs_numerics = kwargs_numerics
        self.data_class = ImageData(**self.kwargs_data)
        self.kwargs_params = {'kwargs_lens': self.kwargs_lens, 'kwargs_source': self.kwargs_source, 'kwargs_lens_light': self.kwargs_lens_light,
                              'kwargs_ps': self.kwargs_ps}

    def test_lensModelPlot(self):
        multi_band_list = [[self.kwargs_data, self.kwargs_psf, self.kwargs_numerics]]
        lensPlot = ModelPlot(multi_band_list, self.kwargs_model, self.kwargs_params, arrow_size=0.02, cmap_string="gist_heat",
                             multi_band_type='single-band')

        lensPlot.plot_main(with_caustics=True)
        plt.close()
        cmap = plt.get_cmap('gist_heat')

        lensPlot = ModelPlot(multi_band_list, self.kwargs_model, self.kwargs_params, arrow_size=0.02, cmap_string=cmap)


        lensPlot.plot_separate()
        plt.close()
        lensPlot.plot_subtract_from_data_all()
        plt.close()
        f, ax = plt.subplots(1, 1, figsize=(4, 4))
        lensPlot.deflection_plot(ax=ax, with_caustics=True, axis=1)
        plt.close()

        f, ax = plt.subplots(1, 1, figsize=(4, 4))
        lensPlot.subtract_from_data_plot(ax=ax)
        plt.close()

        f, ax = plt.subplots(1, 1, figsize=(4, 4))
        lensPlot.deflection_plot(ax=ax, with_caustics=True, axis=0)
        plt.close()

        numPix = 100
        deltaPix_source = 0.01
        f, ax = plt.subplots(1, 1, figsize=(4, 4))
        lensPlot.error_map_source_plot(ax=ax, numPix=numPix, deltaPix_source=deltaPix_source, with_caustics=True)
        plt.close()

        f, ax = plt.subplots(1, 1, figsize=(4, 4))
        lensPlot.absolute_residual_plot(ax=ax)
        plt.close()

        f, ax = plt.subplots(1, 1, figsize=(4, 4))
        lensPlot.plot_extinction_map(ax=ax)
        plt.close()

    def test_psf_iteration_compare(self):
        kwargs_psf = self.kwargs_psf
        kwargs_psf['kernel_point_source_init'] = kwargs_psf['kernel_point_source']
        f, ax = output_plots.psf_iteration_compare(kwargs_psf=kwargs_psf, vmin=-1, vmax=1)
        plt.close()
        f, ax = output_plots.psf_iteration_compare(kwargs_psf=kwargs_psf)
        plt.close()

    def test_external_shear_direction(self):
        lensModel = LensModel(lens_model_list=['SHEAR', 'FOREGROUND_SHEAR'])
        kwargs_lens = [{'e1': 0.1, 'e2': -0.1}, {'e1': 0.1, 'e2': -0.1}]
        f, ax = output_plots.ext_shear_direction(data_class=self.data_class, lens_model_class=lensModel,
                                                 kwargs_lens=kwargs_lens, strength_multiply=10)
        plt.close()

    def test_plot_chain(self):
        X2_list = [1, 1, 2]
        pos_list = [[1, 0], [2, 0], [3, 0]]
        vel_list = [[-1, 0], [0, 0], [1, 0]]
        param_list = ['test1', 'test2']
        chain = X2_list, pos_list, vel_list, None
        output_plots.plot_chain(chain=chain, param_list=param_list)
        plt.close()

    def test_plot_mcmc_behaviour(self):
        f, ax = plt.subplots(1, 1, figsize=(4, 4))
        param_mcmc = ['a', 'b']
        samples_mcmc = np.random.random((10, 1000))
        dist_mcmc = np.random.random(1000)
        output_plots.plot_mcmc_behaviour(ax, samples_mcmc, param_mcmc, dist_mcmc, num_average=10)
        plt.close()

    def test_chain_list(self):
        param = ['a', 'b']

        X2_list = [1, 1, 2]
        pos_list = [[1, 0], [2, 0], [3, 0]]
        vel_list = [[-1, 0], [0, 0], [1, 0]]
        chain = X2_list, pos_list, vel_list, None

        samples_mcmc = np.random.random((10, 1000))
        dist_mcmc = np.random.random(1000)

        chain_list = [['PSO', chain, param],
                      ['COSMOHAMMER', samples_mcmc, param, dist_mcmc],
                      ['EMCEE', samples_mcmc, param],
                      ['MULTINEST', samples_mcmc, param, dist_mcmc]
                      ]

        output_plots.plot_chain_list(chain_list, index=0)
        plt.close()
        output_plots.plot_chain_list(chain_list, index=1, num_average=10)
        plt.close()
        output_plots.plot_chain_list(chain_list, index=2, num_average=10)
        plt.close()
        output_plots.plot_chain_list(chain_list, index=3, num_average=10)
        plt.close()

    def test_scale_bar(self):
        f, ax = plt.subplots(1, 1, figsize=(4, 4))
        output_plots.scale_bar(ax, 3, dist=1, text='1"', flipped=True)
        plt.close()
        f, ax = plt.subplots(1, 1, figsize=(4, 4))
        output_plots.text_description(ax, d=3, text='test', color='w', backgroundcolor='k', flipped=True)
        plt.close()

    def test_lens_model_plot(self):
        f, ax = plt.subplots(1, 1, figsize=(4, 4))
        lensModel = LensModel(lens_model_list=['SIS'])
        kwargs_lens = [{'theta_E': 1., 'center_x': 0, 'center_y': 0}]
        output_plots.lens_model_plot(ax, lensModel, kwargs_lens, numPix=10, deltaPix=0.5, sourcePos_x=0, sourcePos_y=0,
                    point_source=True, with_caustics=True)
        plt.close()

    def test_arrival_time_surface(self):
        f, ax = plt.subplots(1, 1, figsize=(4, 4))
        lensModel = LensModel(lens_model_list=['SIS'])
        kwargs_lens = [{'theta_E': 1., 'center_x': 0, 'center_y': 0}]
        output_plots.arrival_time_surface(ax, lensModel, kwargs_lens, numPix=10, deltaPix=0.5, sourcePos_x=0,
                                          sourcePos_y=0, point_source=True, with_caustics=True,
                                          image_color_list=['k', 'k', 'k', 'r'])
        plt.close()
        output_plots.arrival_time_surface(ax, lensModel, kwargs_lens, numPix=10, deltaPix=0.5, sourcePos_x=0,
                                          sourcePos_y=0, point_source=True, with_caustics=False,
                                          image_color_list=None)
        plt.close()
        f, ax = plt.subplots(1, 1, figsize=(4, 4))
        lensModel = LensModel(lens_model_list=['SIS'])
        kwargs_lens = [{'theta_E': 1., 'center_x': 0, 'center_y': 0}]
        output_plots.arrival_time_surface(ax, lensModel, kwargs_lens, numPix=10, deltaPix=0.5, sourcePos_x=0,
                                          sourcePos_y=0,
                                          point_source=False, with_caustics=False)
        plt.close()

    def test_source_plot(self):
        multi_band_list = [[self.kwargs_data, self.kwargs_psf, self.kwargs_numerics]]
        lensPlot = ModelPlot(multi_band_list, self.kwargs_model, self.kwargs_params, arrow_size=0.02, cmap_string="gist_heat")

        f, ax = plt.subplots(1, 1, figsize=(4, 4))
        ax = lensPlot.source_plot(ax=ax, numPix=10, deltaPix_source=0.1, v_min=None, v_max=None, with_caustics=False,
                             caustic_color='yellow',
                    fsize=15, plot_scale='linear')
        plt.close()

    def test_source(self):
        multi_band_list = [[self.kwargs_data, self.kwargs_psf, self.kwargs_numerics]]
        lensPlot = ModelPlot(multi_band_list, self.kwargs_model, self.kwargs_params, arrow_size=0.02, cmap_string="gist_heat")
        source, coords_source = lensPlot.source(band_index=0, numPix=10, deltaPix=0.1, image_orientation=True)
        assert len(source) == 10

        source, coords_source = lensPlot.source(band_index=0, numPix=10, deltaPix=0.1, image_orientation=False)
<<<<<<< HEAD
=======
        assert len(source) == 10

        source, coords_source = lensPlot.source(band_index=0, numPix=10, deltaPix=0.1, center=[0, 0])
>>>>>>> 175bbff1
        assert len(source) == 10

    def test_joint_linear(self):
        multi_band_list = [[self.kwargs_data, self.kwargs_psf, self.kwargs_numerics], [self.kwargs_data, self.kwargs_psf, self.kwargs_numerics]]
        lensPlot = ModelPlot(multi_band_list, self.kwargs_model, self.kwargs_params, arrow_size=0.02, cmap_string="gist_heat",
                             multi_band_type='joint-linear', bands_compute=[True, False])

        f, ax = plt.subplots(1, 1, figsize=(4, 4))
        ax = lensPlot.data_plot(ax=ax, numPix=10, deltaPix_source=0.1, v_min=None, v_max=None, with_caustics=False,
                             caustic_color='yellow',
                    fsize=15, plot_scale='linear')
        plt.close()

        f, ax = plt.subplots(1, 1, figsize=(4, 4))
        ax = lensPlot.model_plot(ax=ax, numPix=10, deltaPix_source=0.1, v_min=None, v_max=None, with_caustics=False,
                                caustic_color='yellow',
                                fsize=15, plot_scale='linear')
        plt.close()

        f, ax = plt.subplots(1, 1, figsize=(4, 4))
        ax = lensPlot.convergence_plot(ax=ax, numPix=10, deltaPix_source=0.1, v_min=None, v_max=None, with_caustics=False,
                                 caustic_color='yellow',
                                 fsize=15, plot_scale='linear')
        plt.close()
        f, ax = plt.subplots(1, 1, figsize=(4, 4))
        ax = lensPlot.normalized_residual_plot(ax=ax)
        plt.close()
        f, ax = plt.subplots(1, 1, figsize=(4, 4))
        ax = lensPlot.magnification_plot(ax=ax)
        plt.close()
        f, ax = plt.subplots(1, 1, figsize=(4, 4))
        ax = lensPlot.decomposition_plot(ax=ax)
        plt.close()


class TestRaise(unittest.TestCase):

    def test_raise(self):
        with self.assertRaises(ValueError):
            kwargs_data = sim_util.data_configure_simple(numPix=10, deltaPix=1, sigma_bkg=1)
            #kwargs_data['image_data'] = np.zeros((10, 10))
            kwargs_model = {'source_light_model_list': ['GAUSSIAN']}
            kwargs_params = {'kwargs_lens': [], 'kwargs_source': [{'amp': 1, 'sigma_x': 1, 'sigma_y': 1, 'center_x': 0, 'center_y': 0}],
                             'kwargs_ps': [], 'kwargs_lens_light': []}
            lensPlot = ModelPlot(multi_band_list=[[kwargs_data, {'psf_type': 'NONE'}, {}]],
                                 kwargs_model=kwargs_model, kwargs_params=kwargs_params,
                                 arrow_size=0.02, cmap_string="gist_heat")
            f, ax = plt.subplots(1, 1, figsize=(4, 4))
            ax = lensPlot.source_plot(ax=ax, numPix=10, deltaPix_source=0.1, v_min=None, v_max=None, with_caustics=False,
                                      caustic_color='yellow',
                                      fsize=15, plot_scale='bad')
            plt.close()
        with self.assertRaises(ValueError):
            kwargs_data = sim_util.data_configure_simple(numPix=10, deltaPix=1, sigma_bkg=1)
            # kwargs_data['image_data'] = np.zeros((10, 10))
            kwargs_model = {'source_light_model_list': ['GAUSSIAN']}
            kwargs_params = {'kwargs_lens': [],
                             'kwargs_source': [{'amp': 1, 'sigma_x': 1, 'sigma_y': 1, 'center_x': 0, 'center_y': 0}],
                             'kwargs_ps': [], 'kwargs_lens_light': []}
            lensPlot = ModelPlot(multi_band_list=[[kwargs_data, {'psf_type': 'NONE'}, {}]],
                                 kwargs_model=kwargs_model, kwargs_params=kwargs_params, bands_compute=[False],
                                 arrow_size=0.02, cmap_string="gist_heat")
            lensPlot._select_band(band_index=0)
        with self.assertRaises(ValueError):
            output_plots.plot_chain_list(chain_list=[['WRONG']], index=0)


if __name__ == '__main__':
    pytest.main()<|MERGE_RESOLUTION|>--- conflicted
+++ resolved
@@ -242,12 +242,9 @@
         assert len(source) == 10
 
         source, coords_source = lensPlot.source(band_index=0, numPix=10, deltaPix=0.1, image_orientation=False)
-<<<<<<< HEAD
-=======
         assert len(source) == 10
 
         source, coords_source = lensPlot.source(band_index=0, numPix=10, deltaPix=0.1, center=[0, 0])
->>>>>>> 175bbff1
         assert len(source) == 10
 
     def test_joint_linear(self):
