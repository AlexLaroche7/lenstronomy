__author__ = 'sibirrer'

import pytest
import numpy as np
import numpy.testing as npt
import lenstronomy.Util.simulation_util as sim_util
import lenstronomy.Util.class_creator as class_creator
from lenstronomy.ImSim.image_model import ImageModel
from lenstronomy.Sampling.likelihood import LikelihoodModule
from lenstronomy.Sampling.parameters import Param
from lenstronomy.LightModel.light_model import LightModel
from lenstronomy.Data.imaging_data import ImageData
from lenstronomy.Data.psf import PSF


class TestLikelihoodModule(object):
    """
    test the fitting sequences
    """

    def setup(self):
        np.random.seed(42)

        # data specifics
        sigma_bkg = 0.05  # background noise per pixel
        exp_time = 100  # exposure time (arbitrary units, flux per pixel is in units #photons/exp_time unit)
        numPix = 50  # cutout pixel size
        deltaPix = 0.1  # pixel size in arcsec (area per pixel = deltaPix**2)
        fwhm = 0.5  # full width half max of PSF

        kwargs_model = {'lens_model_list': ['SPEP'],
                        'lens_light_model_list': ['SERSIC'],
                        'source_light_model_list': ['SERSIC_ELLIPSE'],
                        'point_source_model_list': ['SOURCE_POSITION'],
                        'fixed_magnification_list': [True]}

        # PSF specification
        kwargs_band = sim_util.data_configure_simple(numPix, deltaPix, exp_time, sigma_bkg)
        data_class = ImageData(**kwargs_band)
        kwargs_psf = {'psf_type': 'GAUSSIAN', 'fwhm': fwhm, 'pixel_size': deltaPix}
        psf_class = PSF(**kwargs_psf)
        print(np.shape(psf_class.kernel_point_source), 'test kernel shape -')
        kwargs_spemd = {'theta_E': 1., 'gamma': 1.95, 'center_x': 0, 'center_y': 0, 'e1': 0.1, 'e2': 0.1}

        self.kwargs_lens = [kwargs_spemd]
        kwargs_sersic = {'amp': 1/0.05**2., 'R_sersic': 0.1, 'n_sersic': 2, 'center_x': 0, 'center_y': 0}
        # 'SERSIC_ELLIPSE': elliptical Sersic profile
        kwargs_sersic_ellipse = {'amp': 1., 'R_sersic': .6, 'n_sersic': 3, 'center_x': 0, 'center_y': 0,
                                 'e1': 0.1, 'e2': 0.1}

        self.kwargs_lens_light = [kwargs_sersic]
        self.kwargs_source = [kwargs_sersic_ellipse]
        self.kwargs_ps = [{'ra_source': 0.55, 'dec_source': 0.02,
                           'source_amp': 1.}]  # quasar point source position in the source plane and intrinsic brightness
        self.kwargs_cosmo = {'D_dt': 1000}
        kwargs_numerics = {'supersampling_factor': 1, 'supersampling_convolution': False, 'compute_mode': 'gaussian'}
        lens_model_class, source_model_class, lens_light_model_class, point_source_class, extinction_class = class_creator.create_class_instances(**kwargs_model)
        imageModel = ImageModel(data_class, psf_class, lens_model_class, source_model_class,
                                lens_light_model_class, point_source_class, extinction_class, kwargs_numerics=kwargs_numerics)
        image_sim = sim_util.simulate_simple(imageModel, self.kwargs_lens, self.kwargs_source,
                                         self.kwargs_lens_light, self.kwargs_ps)

        data_class.update_data(image_sim)
        kwargs_band['image_data'] = image_sim
        self.data_class = data_class
        self.psf_class = psf_class

        self.kwargs_model = kwargs_model
        self.kwargs_numerics = {
            'supersampling_factor': 1,
            'supersampling_convolution': False}

        kwargs_constraints = {
                                   'num_point_source_list': [4],
                                   'solver_type': 'NONE',  # 'PROFILE', 'PROFILE_SHEAR', 'ELLIPSE', 'CENTER'
                                   'Ddt_sampling': True
                                   }

        def condition_definition(kwargs_lens, kwargs_source, kwargs_lens_light, kwargs_ps=None, kwargs_special=None, kwargs_extinction=None):
            logL = 0
            if kwargs_lens_light[0]['R_sersic'] > kwargs_source[0]['R_sersic']:
                logL -= 10**15
            return logL

        kwargs_likelihood = {'force_no_add_image': True,
                             'source_marg': True,
                             'astrometric_likelihood': True,
                             'position_uncertainty': 0.004,
                             'check_solver': True,
                             'solver_tolerance': 0.001,
                             'check_positive_flux': True,
                             'flux_ratio_likelihood': True,
                             'prior_lens': [[0, 'theta_E', 1, 0.1]],
                             'condition_definition': condition_definition
                             }
        self.kwargs_data = {'multi_band_list': [[kwargs_band, kwargs_psf, kwargs_numerics]], 'multi_band_type': 'single-band',
                            'time_delays_measured': np.ones(4),
                            'time_delays_uncertainties': np.ones(4),
                            'flux_ratios': np.ones(4),
                            'flux_ratio_errors': np.ones(4)
                            }
        self.param_class = Param(self.kwargs_model, **kwargs_constraints)
        self.imageModel = ImageModel(data_class, psf_class, lens_model_class, source_model_class,
                                lens_light_model_class,
                                point_source_class, kwargs_numerics=kwargs_numerics)
        self.Likelihood = LikelihoodModule(kwargs_data_joint=self.kwargs_data, kwargs_model=kwargs_model, param_class=self.param_class, **kwargs_likelihood)

    def test_logL(self):
        args = self.param_class.kwargs2args(kwargs_lens=self.kwargs_lens, kwargs_source=self.kwargs_source,
                                            kwargs_lens_light=self.kwargs_lens_light, kwargs_ps=self.kwargs_ps, kwargs_special=self.kwargs_cosmo)

        logL, _ = self.Likelihood.logL(args, verbose=True)
        num_data_evaluate = self.Likelihood.num_data
        npt.assert_almost_equal(logL/num_data_evaluate, -1/2., decimal=1)

    def test_time_delay_likelihood(self):
        kwargs_likelihood = {'time_delay_likelihood': True,
                             }
        likelihood = LikelihoodModule(kwargs_data_joint=self.kwargs_data, kwargs_model=self.kwargs_model, param_class=self.param_class, **kwargs_likelihood)
        args = self.param_class.kwargs2args(kwargs_lens=self.kwargs_lens, kwargs_source=self.kwargs_source,
                                            kwargs_lens_light=self.kwargs_lens_light, kwargs_ps=self.kwargs_ps, kwargs_special=self.kwargs_cosmo)

        logL, _ = likelihood.logL(args, verbose=True)
        npt.assert_almost_equal(logL, -3080.29, decimal=-1)

    #def test_solver(self):
        # make simulation with point source positions in image plane
    #    x_pos, y_pos = self.imageModel.PointSource.image_position(self.kwargs_ps, self.kwargs_lens)
    #    kwargs_ps = [{'ra_image': x_pos[0], 'dec_image': y_pos[0]}]

    #    kwargs_likelihood = {
    #                         'source_marg': True,
    #                         'astrometric_likelihood': True,
    #                         'position_uncertainty': 0.004,
    #                         'check_solver': True,
    #                         'solver_tolerance': 0.001,
    #                         'check_positive_flux': True,
    #                         'solver': True
    #                         }

        #imageModel = ImageModel(self.data_class, self.psf_class, self.lens_model_class, self.source_model_class,
        #                        self.lens_light_model_class,
        #                        point_source_class, kwargs_numerics=kwargs_numerics)

    def test_force_positive_source_surface_brightness(self):
        kwargs_likelihood = {'force_minimum_source_surface_brightness': True}
        kwargs_model = {'source_light_model_list': ['SERSIC']}

        kwargs_constraints = {}
        param_class = Param(kwargs_model, **kwargs_constraints)

        kwargs_data = sim_util.data_configure_simple(numPix=10, deltaPix=0.1, exposure_time=1, sigma_bkg=0.1)
        data_class = ImageData(**kwargs_data)
        kwargs_psf = {'psf_type': 'NONE'}
        psf_class = PSF(**kwargs_psf)
        kwargs_sersic = {'amp': -1., 'R_sersic': 0.1, 'n_sersic': 2, 'center_x': 0, 'center_y': 0}
        source_model_list = ['SERSIC']
        kwargs_source = [kwargs_sersic]
        source_model_class = LightModel(light_model_list=source_model_list)

        imageModel = ImageModel(data_class, psf_class, lens_model_class=None, source_model_class=source_model_class)

        image_sim = sim_util.simulate_simple(imageModel, [], kwargs_source)

        kwargs_data['image_data'] = image_sim
<<<<<<< HEAD
        kwargs_data_joint = {'multi_band_list': [[kwargs_data, kwargs_psf, {}]]}
=======
        kwargs_data_joint = {'multi_band_list': [[kwargs_data, kwargs_psf, {}]], 'multi_band_type': 'single-band'}
>>>>>>> bef64dd7
        likelihood = LikelihoodModule(kwargs_data_joint=kwargs_data_joint, kwargs_model=kwargs_model, param_class=param_class, **kwargs_likelihood)

        logL, _ = likelihood.logL(args=param_class.kwargs2args(kwargs_source=kwargs_source), verbose=True)
        assert logL <= -10**10


if __name__ == '__main__':
    pytest.main()<|MERGE_RESOLUTION|>--- conflicted
+++ resolved
@@ -163,11 +163,7 @@
         image_sim = sim_util.simulate_simple(imageModel, [], kwargs_source)
 
         kwargs_data['image_data'] = image_sim
-<<<<<<< HEAD
-        kwargs_data_joint = {'multi_band_list': [[kwargs_data, kwargs_psf, {}]]}
-=======
         kwargs_data_joint = {'multi_band_list': [[kwargs_data, kwargs_psf, {}]], 'multi_band_type': 'single-band'}
->>>>>>> bef64dd7
         likelihood = LikelihoodModule(kwargs_data_joint=kwargs_data_joint, kwargs_model=kwargs_model, param_class=param_class, **kwargs_likelihood)
 
         logL, _ = likelihood.logL(args=param_class.kwargs2args(kwargs_source=kwargs_source), verbose=True)
